--- conflicted
+++ resolved
@@ -3,21 +3,12 @@
 import sys
 
 ######### Configuration parameters ##########
-<<<<<<< HEAD
-SFile  = "../outputZH_archive/NumTrk[0.5,0.0]out.hdf5" # signal file
-BFile  = "../outputDY_archive/NumTrk[0.5,0.0]out.hdf5" # background file
-channel= "numtrkvars" # Channel name inside the analyzer
-var    = "Ntracks" #Var name inside the analyzer
-cut    = 280 # Cut value
-where  = "G" # L == less than, G== great than. For which region to compute significance
-=======
 SFile  = "../outputZH/out.hdf5" # signal file
 BFile  = "../outputDY/out.hdf5" # background file
 channel= "vars" # Channel name inside the analyzer
 var    = "nTracks" #Var name inside the analyzer
 cut    = float(sys.argv[1]) # Cut value
 where  = sys.argv[2] # L == less than, G== great than. For which region to compute significance
->>>>>>> 36dc2474
 what   = "StoSqrtSB" # What to report: StoB, StoSqrtSB, StoSqrtB
 addSys = float(sys.argv[3])
 
