--- conflicted
+++ resolved
@@ -4,12 +4,6 @@
 import math
 from coffea import hist, processor
 import vector
-<<<<<<< HEAD
-import scipy.linalg as la
-import sys, os
-from vector import _methods
-=======
->>>>>>> 6f21cf79
 vector.register_awkward()
 
 class SUEP_cluster(processor.ProcessorABC):
@@ -25,181 +19,6 @@
 
         #Set up for the histograms
         self._accumulator = processor.dict_accumulator({
-<<<<<<< HEAD
-            "uncleaned_tracks": hist.Hist(
-                "Events",
-                hist.Bin("Uncleaned_Ntracks", "Uncleaned NTracks", 10000, 0, 10000)
-            ),
-            "nCleaned_Cands": hist.Hist(
-                "Events",
-                hist.Bin("nCleaned_Cands", "NTracks", 200, 0, 200)
-            ),
-            "pT" : hist.Hist(
-                "Events", 
-                hist.Bin("pT", "$pT$ [GeV]", 200, 0, 200)
-            ),
-            "ngood_fastjets" : hist.Hist(
-                "Events",
-                hist.Bin("ngood_fastjets", "# Fastjets", 15, 0, 15)
-            ),
-            "SUEP_mult_nconst" : hist.Hist(
-                "Events",
-                hist.Bin("SUEP_mult_nconst", "# Tracks", 250, 0, 250)
-            ),
-            "SUEP_mult_pt" : hist.Hist(
-                "Events",
-                hist.Bin("SUEP_mult_pt", "pT", 100, 0, 2000)
-            ),
-            "SUEP_mult_eta" : hist.Hist(
-                "Events",
-                hist.Bin("SUEP_mult_eta", "eta", 100, -5, 5)
-            ),
-            "SUEP_mult_phi" : hist.Hist(
-                "Events",
-                hist.Bin("SUEP_mult_phi", "phi", 100, 0, 6.5)
-            ),
-            "SUEP_mult_mass" : hist.Hist(
-                "Events",
-                hist.Bin("SUEP_mult_mass", "mass", 150, 0, 4000)
-            ),
-            "SUEP_mult_spher" : hist.Hist(
-                "Events",
-                hist.Bin("SUEP_mult_spher", "Sphericity", 100, 0, 1)
-            ),
-            "SUEP_mult_aplan" : hist.Hist(
-                "Events",
-                hist.Bin("SUEP_mult_aplan", "Aplanarity", 100, 0, 1)
-            ),
-            "SUEP_mult_FW2M" : hist.Hist(
-                "Events",
-                hist.Bin("SUEP_mult_FW2M", "2nd Fox Wolfram Moment", 100, 0, 1)
-            ),
-            "SUEP_mult_D" : hist.Hist(
-                "Events",
-                hist.Bin("SUEP_mult_D", "D", 100, 0, 1)
-            ),
-            "SUEP_pt_nconst" : hist.Hist(
-                "Events",
-                hist.Bin("SUEP_pt_nconst", "# Tracks", 250, 0, 250)
-            ),
-            "SUEP_pt_pt" : hist.Hist(
-                "Events",
-                hist.Bin("SUEP_pt_pt", "pT", 100, 0, 2000)
-            ),
-            "SUEP_pt_eta" : hist.Hist(
-                "Events",
-                hist.Bin("SUEP_pt_eta", "eta", 100, -5, 5)
-            ),
-            "SUEP_pt_phi" : hist.Hist(
-                "Events",
-                hist.Bin("SUEP_pt_phi", "phi", 100, 0, 6.5)
-            ),
-            "SUEP_pt_mass" : hist.Hist(
-                "Events",
-                hist.Bin("SUEP_pt_mass", "mass", 150, 0, 4000)
-            ),
-            "SUEP_pt_spher" : hist.Hist(
-                "Events",
-                hist.Bin("SUEP_pt_spher", "Sphericity", 100, 0, 1)
-            ),  
-            "SUEP_pt_aplan" : hist.Hist(
-                "Events",
-                hist.Bin("SUEP_pt_aplan", "Aplanarity", 100, 0, 1)
-            ),  
-            "SUEP_pt_FW2M" : hist.Hist(
-                "Events", 
-                hist.Bin("SUEP_pt_FW2M", "2nd Fox Wolfram Moment", 100, 0, 1)
-            ),  
-            "SUEP_pt_D" : hist.Hist(
-                "Events", 
-                hist.Bin("SUEP_pt_D", "D", 100, 0, 1)
-            ),
-            "SUEP_pt_mean_pt" : hist.Hist(
-                "SUEP_pt_mean_pt",
-                hist.Bin("SUEP_pt_mean_pt","Mean constituent pT",100,0,2000)
-            ),
-            "SUEP_multi_mean_pt" : hist.Hist(
-                "SUEP_multi_mean_pt",
-                hist.Bin("SUEP_multi_mean_pt","Mean constituent pT",100,0,2000)
-            ),
-            
-
-            # boosted variables
-
-            "b_SUEP_mult_pt" : hist.Hist(
-                "Events",
-                hist.Bin("b_SUEP_mult_pt", "pT", 100, 0, 2000)
-            ),
-            "b_SUEP_mult_eta" : hist.Hist(
-                "Events",
-                hist.Bin("b_SUEP_mult_eta", "eta", 100, -5, 5)
-            ),
-            "b_SUEP_mult_phi" : hist.Hist(
-                "Events",
-                hist.Bin("b_SUEP_mult_phi", "phi", 100, 0, 6.5)
-            ),
-            "b_SUEP_mult_mass" : hist.Hist(
-                "Events",
-                hist.Bin("b_SUEP_mult_mass", "mass", 150, 0, 4000)
-            ),
-            "b_SUEP_mult_spher" : hist.Hist(
-                "Events",
-                hist.Bin("b_SUEP_mult_spher", "Sphericity", 100, 0, 1)
-            ),
-            "b_SUEP_mult_aplan" : hist.Hist(
-                "Events",
-                hist.Bin("b_SUEP_mult_aplan", "Aplanarity", 100, 0, 1)
-            ),
-            "b_SUEP_mult_FW2M" : hist.Hist(
-                "Events",
-                hist.Bin("b_SUEP_mult_FW2M", "2nd Fox Wolfram Moment", 100, 0, 1)
-            ),
-            "b_SUEP_mult_D" : hist.Hist(
-                "Events",
-                hist.Bin("b_SUEP_mult_D", "D", 100, 0, 1)
-            ),
-            "b_SUEP_pt_pt" : hist.Hist(
-                "Events",
-                hist.Bin("b_SUEP_pt_pt", "pT", 100, 0, 2000)
-            ),
-            "b_SUEP_pt_eta" : hist.Hist(
-                "Events",
-                hist.Bin("b_SUEP_pt_eta", "eta", 100, -5, 5)
-            ),
-            "b_SUEP_pt_phi" : hist.Hist(
-                "Events",
-                hist.Bin("b_SUEP_pt_phi", "phi", 100, 0, 6.5)
-            ),
-            "b_SUEP_pt_mass" : hist.Hist(
-                "Events",
-                hist.Bin("b_SUEP_pt_mass", "mass", 150, 0, 4000)
-            ),
-            "b_SUEP_pt_spher" : hist.Hist(
-                "Events",
-                hist.Bin("b_SUEP_pt_spher", "Sphericity", 100, 0, 1)
-            ),  
-            "b_SUEP_pt_aplan" : hist.Hist(
-                "Events",
-                hist.Bin("b_SUEP_pt_aplan", "Aplanarity", 100, 0, 1)
-            ),  
-            "b_SUEP_pt_FW2M" : hist.Hist(
-                "Events", 
-                hist.Bin("b_SUEP_pt_FW2M", "2nd Fox Wolfram Moment", 100, 0, 1)
-            ),  
-            "b_SUEP_pt_D" : hist.Hist(
-                "Events", 
-                hist.Bin("b_SUEP_pt_D", "D", 100, 0, 1)
-            ),
-            "b_SUEP_pt_mean_pt" : hist.Hist(
-                "b_SUEP_pt_mean_pt",
-                hist.Bin("b_SUEP_pt_mean_pt","Mean constituent pT",100,0,2000)
-            ),
-            "b_SUEP_multi_mean_pt" : hist.Hist(
-                "SUEP_multi_mean_pt",
-                hist.Bin("b_SUEP_multi_mean_pt","Mean constituent pT",100,0,2000)
-            ),
-        
-=======
             "uncleaned_tracks": hist.Hist("Events",
                 hist.Bin("Uncleaned_Ntracks", "Uncleaned NTracks", 10000, 0, 10000)),
             "nCleaned_Cands": hist.Hist("Events",
@@ -262,7 +81,6 @@
                 "Events", hist.Bin("D_exp", "D_exp", 100, 0, 1)),
             "D_obs": hist.Hist(
                 "Events", hist.Bin("D_obs", "D_obs", 100, 0, 1)),
->>>>>>> 6f21cf79
         })
 
     @property
@@ -303,10 +121,6 @@
             "phi": events.PFCands_trkPhi,
             "mass": events.PFCands_mass
         }, with_name="Momentum4D")
-<<<<<<< HEAD
-
-=======
->>>>>>> 6f21cf79
         cut = (events.PFCands_fromPV > 1) & (events.PFCands_trkPt >= 1) & (events.PFCands_trkEta <= 2.5)
         Cleaned_cands = Cands[cut]
         Cleaned_cands = ak.packed(Cleaned_cands)
@@ -316,24 +130,6 @@
         #The jet clustering part
         jetdef = fastjet.JetDefinition(fastjet.antikt_algorithm, 1.5)
         cluster = fastjet.ClusterSequence(Cleaned_cands, jetdef) 
-<<<<<<< HEAD
-        ak_inclusive_jets = ak.with_name(cluster.inclusive_jets(min_pt=3),"Momentum4D")     # dim:  events * jets * 4 momenta
-        ak_inclusive_cluster = ak.with_name(cluster.constituents(min_pt=3),"Momentum4D")    # dim: events * jets * consitutents * 4 momenta
-
-        #remove events without a cluster
-        ak_inclusive_cluster = ak_inclusive_cluster[ak.num(ak_inclusive_jets, axis=1)>0]
-        ak_inclusive_jets = ak_inclusive_jets[ak.num(ak_inclusive_jets, axis=1)>0]
-
-        
-        #SUEP_mult
-
-        # how many constituents in the jet
-        chonkocity = ak.num(ak_inclusive_cluster, axis=2)           # dim: events * jets (values are # of constituents) 
-        chonkiest_jet = ak.argsort(chonkocity, axis=1, ascending=True, stable=True)[:, ::-1]
-        # ordered jets, by multiplicity
-        thicc_jets = ak_inclusive_jets[chonkiest_jet]   
-
-=======
         ak_inclusive_jets = ak.with_name(cluster.inclusive_jets(min_pt=150),"Momentum4D")
         ak_inclusive_cluster = ak.with_name(cluster.constituents(min_pt=150),"Momentum4D")
         output["ngood_fastjets"].fill(ngood_fastjets = ak.num(ak_inclusive_jets))
@@ -368,22 +164,11 @@
         output["SUEP_mult_aplan"].fill(SUEP_mult_aplan = 1.5 * mult_eigs[:,0])
         output["SUEP_mult_FW2M"].fill(SUEP_mult_FW2M = 1.0 - 3.0 * (mult_eigs[:,2]*mult_eigs[:,1] + mult_eigs[:,0]*mult_eigs[:,2] + mult_eigs[:,1]*mult_eigs[:,0]))
         output["SUEP_mult_D"].fill(SUEP_mult_D = 27.0 * mult_eigs[:,2]*mult_eigs[:,1]*mult_eigs[:,0])       
->>>>>>> 6f21cf79
 
         #SUEP_pt
-        #highpt_jet = ak.argsort(ak_inclusive_jets.pt, axis=1, ascending=False, stable=True)
-        highpt_jet = ak.argsort(ak_inclusive_jets.pt, axis=1, ascending=True, stable=True)[:, ::-1]
+        highpt_jet = ak.argsort(ak_inclusive_jets.pt, axis=1, ascending=False, stable=True)
         SUEP_pt = ak_inclusive_jets[highpt_jet]
-<<<<<<< HEAD
-        SUEP_pt_ncost = chonkocity[highpt_jet]
-
-        #Sphericity tensor
-        chonkiest_cands = ak_inclusive_cluster[chonkiest_jet][:,0]
-        mult_eigs = self.sphericity(chonkiest_cands,2.0)
-
-=======
         SUEP_pt_constituent = chonkocity[highpt_jet]
->>>>>>> 6f21cf79
         highpt_cands = ak_inclusive_cluster[highpt_jet][:,0]
         SUEP_pt = SUEP_pt[ak.num(highpt_cands)>1]#We dont want to look at single track jets
         highpt_cands = highpt_cands[ak.num(highpt_cands)>1]#We dont want to look at single track jets
@@ -457,194 +242,6 @@
         output["D_exp"].fill(D_exp = D_expected)
         output["D_exp"].scale(CoverA)
 
-<<<<<<< HEAD
-        # mean of the constituents' pT for each jet (dim: events * jets, ordered by multiplicity)
-        thicc_cands_mean_pt = ak.mean(chonkiest_cands.pt, axis = -1)
-        highpt_cands_mean_pt = ak.mean(highpt_cands.pt, axis = -1)
-
-        # boost - pT
-        
-        # v.boost(v) does NOT boost to CM, need to invert 3D components
-        boost_SUEP_pt = SUEP_pt[:,0]                    # highest pT jets
-        boost_SUEP_pt = ak.zip({
-            "px": boost_SUEP_pt.px*-1,
-            "py": boost_SUEP_pt.py*-1,
-            "pz": boost_SUEP_pt.pz*-1,
-            "mass": boost_SUEP_pt.mass
-        }, with_name="Momentum4D")
-
-        # boost constituents and jets
-        boosted_highpt_cands = highpt_cands.boost(boost_SUEP_pt)  
-        boosted_highpt_jets = SUEP_pt[:,0].boost(boost_SUEP_pt)
-
-        # debugging
-        # boosted_highpt_jets = [SUEP_pt[i,0].boost(boost_SUEP_pt[i]) for i in range(len(boost_SUEP_pt))]
-        # print(boosted_highpt_jets[0])
-        # boosted_highpt_jets = ak.Array(boosted_highpt_jets)
-
-
-        # Sphericity tensor, in boosted frames
-        b_pt_eigs = self.sphericity(boosted_highpt_cands,2.0)
-
-
-        # boost - multiplicity
-
-        # v.boost(v) does NOT boost to CM, need to invert 3D components
-        boost_thicc_jets = thicc_jets[:,0]                    # highest multiplicity jets
-        boost_thicc_jets = ak.zip({
-            "px": boost_thicc_jets.px*- 1,
-            "py": boost_thicc_jets.py*-1,
-            "pz": boost_thicc_jets.pz*-1,
-            "mass": boost_thicc_jets.mass
-        }, with_name="Momentum4D")
-
-        # boost constituents and jets
-        boosted_chonkiest_cands = chonkiest_cands.boost(boost_thicc_jets)    
-        boosted_chonkiest_jets = thicc_jets[:,0].boost(boost_thicc_jets)
-
-        # Sphericity tensor, in boosted frames
-        b_mult_eigs = self.sphericity(boosted_chonkiest_cands,2.0)
-
-        # mean constituent pT
-        b_thicc_cands_mean_pt = ak.mean(boosted_chonkiest_cands.pt, axis = -1)
-        b_highpt_cands_mean_pt = ak.mean(boosted_highpt_cands.pt, axis = -1)
-
-
-        #Now we will fill
-        output["uncleaned_tracks"].fill(
-            Uncleaned_Ntracks = ak.num(Cands),
-        )   
-        output["nCleaned_Cands"].fill(
-            nCleaned_Cands = ak.num(Cleaned_cands),
-        )
-        output["pT"].fill(
-            pT = (Cleaned_cands.px[0]),
-        )
-        output["ngood_fastjets"].fill(
-            ngood_fastjets = ak.num(ak_inclusive_jets),
-        )
-        output["SUEP_mult_nconst"].fill(
-            SUEP_mult_nconst = ak.max(ak.num(ak_inclusive_cluster, axis=2),axis=1)
-        )
-        output["SUEP_mult_pt"].fill(
-            SUEP_mult_pt = thicc_jets[:,0].pt
-        )
-        output["SUEP_mult_eta"].fill(
-            SUEP_mult_eta = thicc_jets[:,0].eta
-        )
-        output["SUEP_mult_phi"].fill(
-            SUEP_mult_phi = thicc_jets[:,0].phi
-        )
-        output["SUEP_mult_mass"].fill(
-            SUEP_mult_mass = thicc_jets[:,0].mass
-        )
-        output["SUEP_mult_spher"].fill(
-            SUEP_mult_spher = 1.5 * (mult_eigs[:,1]+mult_eigs[:,0])
-        )
-        output["SUEP_mult_aplan"].fill(
-            SUEP_mult_aplan = 1.5 * mult_eigs[:,0]
-        )
-        output["SUEP_mult_FW2M"].fill(
-            SUEP_mult_FW2M = 1.0 - 3.0 * (mult_eigs[:,2]*mult_eigs[:,1] + mult_eigs[:,0]*mult_eigs[:,2] + mult_eigs[:,1]*mult_eigs[:,0])
-        )
-        output["SUEP_mult_D"].fill(
-            SUEP_mult_D = 27.0 * mult_eigs[:,2]*mult_eigs[:,1]*mult_eigs[:,0]
-        )
-        output["SUEP_pt_nconst"].fill(
-            SUEP_pt_nconst = SUEP_pt_ncost[:,0]
-        )
-        output["SUEP_pt_pt"].fill(
-            SUEP_pt_pt = SUEP_pt[:,0].pt
-        )
-        output["SUEP_pt_eta"].fill(
-            SUEP_pt_eta = SUEP_pt[:,0].eta
-        )
-        output["SUEP_pt_phi"].fill(
-            SUEP_pt_phi = SUEP_pt[:,0].phi
-        )
-        output["SUEP_pt_mass"].fill(
-            SUEP_pt_mass = SUEP_pt[:,0].mass
-        ) 
-        output["SUEP_pt_spher"].fill(
-            SUEP_pt_spher = 1.5 * (pt_eigs[:,1]+pt_eigs[:,0])
-        )
-        output["SUEP_pt_aplan"].fill(
-            SUEP_pt_aplan = 1.5 * pt_eigs[:,0]
-        )
-        output["SUEP_pt_FW2M"].fill(
-            SUEP_pt_FW2M = 1.0 - 3.0 * (pt_eigs[:,2]*pt_eigs[:,1] + pt_eigs[:,2]*pt_eigs[:,0] + pt_eigs[:,1]*pt_eigs[:,0])
-        )
-        output["SUEP_pt_D"].fill(
-            SUEP_pt_D = 27.0 * pt_eigs[:,2]*pt_eigs[:,1]*pt_eigs[:,0]
-        )
-        output["SUEP_multi_mean_pt"].fill(
-            SUEP_multi_mean_pt = thicc_cands_mean_pt
-        )
-        output["SUEP_pt_mean_pt"].fill(
-            SUEP_pt_mean_pt = highpt_cands_mean_pt
-        )
-
-
-        # boosted variables
-
-        output["b_SUEP_mult_pt"].fill(
-            b_SUEP_mult_pt = boosted_chonkiest_jets.pt
-        )
-        output["b_SUEP_mult_eta"].fill(
-            b_SUEP_mult_eta = boosted_chonkiest_jets.eta
-        )
-        output["b_SUEP_mult_phi"].fill(
-            b_SUEP_mult_phi = boosted_chonkiest_jets.phi
-        )
-        output["b_SUEP_mult_mass"].fill(
-            b_SUEP_mult_mass = boosted_chonkiest_jets.mass
-        )
-        output["b_SUEP_mult_spher"].fill(
-            b_SUEP_mult_spher = 1.5 * (b_mult_eigs[:,1]+b_mult_eigs[:,0])
-        )
-        output["b_SUEP_mult_aplan"].fill(
-            b_SUEP_mult_aplan = 1.5 * b_mult_eigs[:,0]
-        )
-        output["b_SUEP_mult_FW2M"].fill(
-            b_SUEP_mult_FW2M = 1.0 - 3.0 * (b_mult_eigs[:,2]*b_mult_eigs[:,1] + b_mult_eigs[:,0]*b_mult_eigs[:,2] + b_mult_eigs[:,1]*b_mult_eigs[:,0])
-        )
-        output["b_SUEP_mult_D"].fill(
-            b_SUEP_mult_D = 27.0 * b_mult_eigs[:,2]*b_mult_eigs[:,1]*b_mult_eigs[:,0]
-        )
-
-        output["b_SUEP_pt_pt"].fill(
-            b_SUEP_pt_pt = boosted_highpt_jets.pt
-        )
-        output["b_SUEP_pt_eta"].fill(
-            b_SUEP_pt_eta = boosted_highpt_jets.eta
-        )
-        output["b_SUEP_pt_phi"].fill(
-            b_SUEP_pt_phi = boosted_highpt_jets.phi
-        )
-        output["b_SUEP_pt_mass"].fill(
-            b_SUEP_pt_mass = boosted_highpt_jets.mass
-        ) 
-        output["b_SUEP_pt_spher"].fill(
-            b_SUEP_pt_spher = 1.5 * (b_pt_eigs[:,1]+b_pt_eigs[:,0])
-        )
-        output["b_SUEP_pt_aplan"].fill(
-            b_SUEP_pt_aplan = 1.5 * b_pt_eigs[:,0]
-        )
-        output["b_SUEP_pt_FW2M"].fill(
-            b_SUEP_pt_FW2M = 1.0 - 3.0 * (b_pt_eigs[:,2]*b_pt_eigs[:,1] + b_pt_eigs[:,2]*b_pt_eigs[:,0] + b_pt_eigs[:,1]*b_pt_eigs[:,0])
-        )
-        output["b_SUEP_pt_D"].fill(
-            b_SUEP_pt_D = 27.0 * b_pt_eigs[:,2]*b_pt_eigs[:,1]*b_pt_eigs[:,0]
-        )
-        output["b_SUEP_multi_mean_pt"].fill(
-            b_SUEP_multi_mean_pt = b_thicc_cands_mean_pt
-        )
-        output["b_SUEP_pt_mean_pt"].fill(
-            b_SUEP_pt_mean_pt = b_highpt_cands_mean_pt
-        )
-    
-=======
->>>>>>> 6f21cf79
         return output
 
     def postprocess(self, accumulator):
