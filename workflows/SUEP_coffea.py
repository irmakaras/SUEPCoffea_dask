--- conflicted
+++ resolved
@@ -90,15 +90,12 @@
             # pandas to hdf5
             for out, gname in zip(dfs, df_names):
                 if self.isMC:
-<<<<<<< HEAD
+
                     metadata = dict(gensumweight=self.gensumweight,era=self.era, mc=self.isMC,sample=self.sample)
                     #metadata.update({gensumweight:self.gensumweight})
                 else:
                     metadata = dict(era=self.era, mc=self.isMC,sample=self.sample)    
-=======
-                    metadata.update({'gensumweight':self.gensumweight})
-                    
->>>>>>> 8543fdd7
+
                 store_fin = self.h5store(store, out, fname, gname, **metadata)
 
             store.close()
