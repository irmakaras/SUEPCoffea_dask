--- conflicted
+++ resolved
@@ -45,16 +45,11 @@
 log                   = $(ClusterId).$(ProcId).log
 initialdir            = {jobdir}
 when_to_transfer_output = ON_EXIT
-<<<<<<< HEAD
-requirements          = (BOSCOCluster == "ce03.cmsaf.mit.edu")
-transfer_output_remaps = "condor_out.hdf5 = {final_outdir}/$(ProcId).hdf5"
-=======
 transfer_output_remaps = "condor_out.hdf5 = {final_outdir}/$(fileid).hdf5"
 on_exit_remove        = (ExitBySignal == False) && (ExitCode == 0)
 max_retries           = 3
 requirements          = (BOSCOGroup == "bosco_cms" && BOSCOCluster == "ce03.cmsaf.mit.edu"  && Machine =!= LastRemoteHost && HAS_CVMFS_cms_cern_ch)
 #requirements          = (BOSCOCluster == "t3serv008.mit.edu" && Machine =!= LastRemoteHost && HAS_CVMFS_cms_cern_ch )
->>>>>>> c34d6902
 +SingularityImage     = "/cvmfs/unpacked.cern.ch/registry.hub.docker.com/coffeateam/coffea-dask-cc7:latest"
 +JobFlavour           = "{queue}"
 
@@ -129,11 +124,7 @@
             
             if not options.submit:
                 # ---- getting the list of file for the dataset (For Kraken these are stored in catalogues on T2)
-<<<<<<< HEAD
-                input_list = "/home/submit/" + username + "/temp_RawFiles/A01/{}/RawFiles.00".format(sample_name)
-=======
                 input_list = "/home/tier3/cmsprod/catalog/t2mit/nanosu/A01/{}/RawFiles.00".format(sample_name)
->>>>>>> c34d6902
                 Raw_list = open(input_list, "r")
                 with open(os.path.join(jobs_dir, "inputfiles.dat"), 'w') as infiles:
                      for i in Raw_list:
